<<<<<<< HEAD
from errors import (ConflictError,
                    MissingSelectionError,
                    MultipleSelectionError,
                    MetroConfigError,
                    TemplateActionError,
                    TemplateParseError)
from logger import Logger
from util import get_dict_field_no_case
import base64
=======
from .errors import (ConflictError,
                     MissingSelectionError,
                     MultipleSelectionError,
                     MetroConfigError,
                     TemplateActionError,
                     TemplateParseError)
from .logger import Logger
from .util import get_dict_field_no_case
>>>>>>> 92339653

DEFAULT_SELECTION_FIELD = "name"
FIRST_SELECTOR = "$first"
LAST_SELECTOR = "$last"
POSITION_SELECTOR = "$position"
CHILD_SELECTOR = "$child"
RETRIEVE_VALUE_SELECTOR = "$retrieve-value"
DEPENDENCY_ONLY = "$dependency-only"


class Action(object):
    """
    Private class to track and perform the actions required to write the
    configuration to the device
    """
    def __init__(self, parent, state=None):
        self.parent = parent
        if state is None:
            self.state = dict()
        else:
            self.state = state

        self.disable_combine = False

        self.children = list()
        self.store_marks = set()
        self.retrieve_marks = set()
        self.template_name = None
        self.order = 0
        if parent is None:
            self.level = 0
            self.log = Logger()
            self.log.set_to_stdout("ERROR", enabled=True)
        else:
            self.level = parent.level + 1
            self.log = parent.log

    def __str__(self):
        return self._to_string_with_children()

    def _to_string_with_children(self):
        cur_output = self._to_string(self.level)

        cur_output += "\n"

        for child in self.children:
            cur_output += child._to_string_with_children()

        return cur_output

    def _to_string(self, indent_level):
        if self.level == 0:
            cur_output = "Configuration"
        else:
            cur_output = "%s[Unknown action]" % Action._indent(indent_level)

        return cur_output

    def _get_location(self, prefix="In "):
        location = prefix + self._to_string(0)
        if self.template_name is not None:
            location = "%s (template: %s)" % (location, self.template_name)

        return location

    @staticmethod
    def _indent(level):
        return "    " * level

    def set_logger(self, logger):
        self.log = logger

    @staticmethod
    def get_dict_field(action_dict, field):
        try:
            return get_dict_field_no_case(action_dict, field)
        except TypeError:
            raise TemplateParseError("Invalid action: " + str(action_dict))

    @staticmethod
    def new(action_dict, parent, state):
        if type(action_dict) != dict:
            raise TemplateParseError("Invalid action: " + str(action_dict))

        action_keys = list(action_dict.keys())
        if (len(action_keys) != 1):
            raise TemplateParseError("Invalid action: " + str(action_keys))

        action_key = action_keys[0]
        action_type = str(action_key).lower()
        if action_type == "create-object":
            new_action = CreateObjectAction(parent, state)
        elif action_type == "select-object":
            new_action = SelectObjectAction(parent, state)
        elif action_type == "set-values":
            new_action = SetValuesAction(parent, state)
        elif action_type == "store-value":
            new_action = StoreValueAction(parent, state)
        elif action_type == "retrieve-value":
            new_action = RetrieveValueAction(parent, state)
        elif action_type == "save-to-file":
            new_action = SaveToFileAction(parent, state)
        else:
            raise TemplateParseError("Invalid action: " + str(action_key))

        if parent is not None:
            new_action.set_template_name(parent.template_name)

        try:
            new_action.read(action_dict[action_key])
        except MetroConfigError as e:
            e.reraise_with_location(new_action._get_location())

        return new_action

    def reset_state(self):
        self.state.clear()

    def set_revert(self, is_revert=True):
        self.state['is_revert'] = is_revert

    def set_update(self, is_update=True):
        self.state['is_update'] = is_update

    def set_store_only(self, store_only=True):
        self.state['is_store_only'] = store_only

    def set_template_name(self, name):
        self.template_name = name

    def execute(self, writer, context=None):
        if self.is_revert():
            self.log.debug("Gather store values before revert")
            self.set_store_only()
            self.execute_children(writer, context=None)
            self.log.debug("Perform revert")
            self.set_store_only(False)

        self.execute_children(writer, context=None)

    def execute_children(self, writer, context=None):
        if self.is_revert() is True:
            if self.is_store_only():
                ordered_list = self.children
            else:
                ordered_list = reversed(self.children)

            for child in ordered_list:
                try:
                    child.execute(writer, context)
                except MetroConfigError as e:
                    e.reraise_with_location(child._get_location())
        else:
            for child in self.children:
                if not writer.is_validate_only():
                    child.log.output(child._to_string(child.level))
                try:
                    child.execute(writer, context)
                except MetroConfigError as e:
                    e.reraise_with_location(child._get_location())

    def is_set_values(self):
        return False

    def is_create(self):
        return False

    def is_select(self):
        return False

    def is_retrieve(self):
        return False

    def get_object_selector(self):
        return None

    def is_same_object(self, other_action):
        return False

    def get_child_value(self, field):
        if len(self.children) > 0 and self.children[0].is_set_values():
            return self.children[0].get_value(field)
        else:
            return None

    def is_revert(self):
        return 'is_revert' in self.state and self.state['is_revert'] is True

    def is_update(self):
        return 'is_update' in self.state and self.state['is_update'] is True

    def is_store_only(self):
        return ('is_store_only' in self.state and
                self.state['is_store_only'] is True)

    def read_children_actions(self, current_dict):
        child_actions = Action.get_dict_field(current_dict, 'actions')
        if child_actions is None:
            return

        if type(child_actions) != list:
            raise TemplateParseError("Invalid actions: " + str(child_actions))

        for action_dict in child_actions:
            new_action = Action.new(action_dict, self, self.state)
            self.add_child_action_sorted(new_action)

    def add_child_action_sorted(self, new_action):
        try:
            if len(self.children) > 0 and new_action.is_set_values():
                # A single set values action must always be at position 0
                if self.children[0].is_set_values():
                    self.children[0].combine(new_action)
                else:
                    self.children.insert(0, new_action)
            else:
                match_indicies = self.find_same_object_indicies_in_children(
                    new_action)
                if len(match_indicies) > 0:
                    self.combine_same_objects(match_indicies[0], new_action)
                    self.combine_children_indicies(match_indicies[0],
                                                   match_indicies[1:])
                else:
                    self.children.append(new_action)

        except MetroConfigError as e:
            e.reraise_with_location(new_action._get_location())

    def find_same_object_indicies_in_children(self, new_action):
        indicies = []
        for i, child in enumerate(self.children):
            if (child.is_same_object(new_action) or
                    new_action.is_same_object(child)):
                indicies.append(i)
        return indicies

    def combine_same_objects(self, existing_index, combine_action):
        if combine_action.is_create():
            combine_action.combine(self.children[existing_index])
            self.children[existing_index] = combine_action
        else:
            self.children[existing_index].combine(combine_action)

    def combine_children_indicies(self, first_index, remaining_indicies):
        for remaining_index in remaining_indicies:
            self.combine_same_objects(first_index,
                                      self.children[remaining_index])
        for remaining_index in reversed(remaining_indicies):
            del self.children[remaining_index]

    def mark_ancestors_for_reorder(self, mark, is_store):
        if self.parent is not None:
            if is_store is True:
                self.parent.store_marks.add(mark)
            else:
                self.parent.retrieve_marks.add(mark)
            self.parent.mark_ancestors_for_reorder(mark, is_store)

    def reorder(self):
        self.reorder_orders()
        self.reorder_retrieve()

    def reorder_orders(self):

        sort_dict = dict()

        for child in self.children:
            if child.order not in sort_dict:
                sort_dict[child.order] = list()
            sort_dict[child.order].append(child)

        self.children = list()
        for order in sorted(sort_dict):
            self.children.extend(sort_dict[order])

    def reorder_retrieve(self):
        complete = False

        for i in range(len(self.retrieve_marks)):
            if not complete:
                complete = True
                for mark in self.retrieve_marks:
                    if self.reorder_children(mark):
                        complete = False

        for child in self.children:
            child.reorder_retrieve()

    def reorder_children(self, mark):
        store_indicies = self.find_marked_indicies_in_children(
            mark, is_store=True)
        retrieve_indicies = self.find_marked_indicies_in_children(
            mark, is_store=False)

        did_move = False

        if len(store_indicies) > 0 and len(retrieve_indicies) > 0:
            first_retrieve_index = retrieve_indicies[0]

            # Move store actions just before first receive
            for store_index in store_indicies:
                if store_index > first_retrieve_index:
                    store_action = self.children[store_index]
                    del self.children[store_index]
                    self.children.insert(first_retrieve_index, store_action)
                    did_move = True

        return did_move

    def find_marked_indicies_in_children(self, mark, is_store):
        indicies = []
        for i, child in enumerate(self.children):
            if is_store is True:
                if mark in child.store_marks:
                    indicies.append(i)
            else:
                if mark in child.retrieve_marks:
                    indicies.append(i)

        return indicies


class CreateObjectAction(Action):

    def __init__(self, parent, state):
        super(CreateObjectAction, self).__init__(parent, state)
        self.object_type = None
        self.select_by_field = DEFAULT_SELECTION_FIELD
        self.is_updatable = True

    def is_create(self):
        return True

    def read(self, create_dict):
        self.object_type = Action.get_dict_field(create_dict, 'type')
        if self.object_type is None:
            raise TemplateParseError(
                "Create object action missing required 'type' field")

        field = Action.get_dict_field(create_dict, 'select-by-field')
        if field is not None:
            self.select_by_field = field

        updatable = Action.get_dict_field(create_dict, 'update-supported')
        if updatable is not None:
            self.is_updatable = updatable

        self.log.debug(self._get_location("Reading "))

        self.read_children_actions(create_dict)

    def execute(self, writer, context=None):
        if self.is_revert() is False:
            if not self.is_update():
                new_context = writer.create_object(self.object_type, context)
            else:
                if self.select_by_field.lower() in [FIRST_SELECTOR,
                                                    LAST_SELECTOR]:
                    context_list = writer.get_object_list(self.object_type,
                                                          context)

                    if len(context_list) < 1:
                        new_context = writer.update_object(
                            self.object_type,
                            self.select_by_field,
                            self.get_select_value(),
                            context)
                    else:
                        if self.select_by_field.lower() == FIRST_SELECTOR:
                            new_context = context_list[0]
                        else:
                            new_context = context_list[-1]
                else:
                    new_context = writer.update_object(self.object_type,
                                                       self.select_by_field,
                                                       self.get_select_value(),
                                                       context)
            self.execute_children(writer, new_context)
        else:
            self.delete_object(writer, context)

    def delete_object(self, writer, context=None):
        select_value = self.get_select_value()
        if (select_value is not None or
            self.select_by_field.lower() in [FIRST_SELECTOR,
                                             LAST_SELECTOR]):
            try:
                if self.select_by_field.lower() in [FIRST_SELECTOR,
                                                    LAST_SELECTOR]:
                    context_list = writer.get_object_list(self.object_type,
                                                          context)

                    if len(context_list) < 1:
                        raise MissingSelectionError("No objects selected")

                    if self.select_by_field.lower() == FIRST_SELECTOR:
                        new_context = context_list[0]
                    else:
                        new_context = context_list[-1]
                else:
                    if isinstance(select_value, Action):
                        if self.is_store_only():
                            return
                        select_value = select_value.get_stored_value()

                    new_context = writer.select_object(self.object_type,
                                                       self.select_by_field,
                                                       select_value,
                                                       context)

                # Always delete children first
                self.execute_children(writer, new_context)

                if not self.is_store_only():
                    if not writer.is_validate_only():
                        self.log.output(self._get_location("Revert "))

                    writer.delete_object(new_context)
            except MissingSelectionError:
                # Skip deletion if object is not present (not created)
                self.log.debug("Selection failed for revert")

    def get_select_value(self):
        return self.get_child_value(self.select_by_field.lower())

    def get_object_selector(self):
        if self.select_by_field.lower() == FIRST_SELECTOR:
            return {'type': self.object_type.lower(),
                    'field': POSITION_SELECTOR,
                    'value': 0}
        elif self.select_by_field.lower() == LAST_SELECTOR:
            return {'type': self.object_type.lower(),
                    'field': POSITION_SELECTOR,
                    'value': -1}
        else:
            select_value = self.get_select_value()
            return {'type': self.object_type.lower(),
                    'field': self.select_by_field.lower(),
                    'value': select_value}

    def is_same_object(self, other_action):
        if other_action.disable_combine is True:
            return False

        other_selector = other_action.get_object_selector()
        if other_selector is None:
            return False

        if other_selector['type'] != self.object_type.lower():
            return False

        other_value = other_action.get_child_value(self.select_by_field)
        this_value = self.get_select_value()
        return this_value is not None and this_value == other_value

    def combine(self, other_action):
        if other_action.is_create():
            select_value = self.get_select_value()
            raise ConflictError("Creating the same object twice %s: %s = %s" %
                                (self.object_type, self.select_by_field,
                                 str(select_value)))

        self.store_marks.update(other_action.store_marks)
        self.retrieve_marks.update(other_action.retrieve_marks)

        for child in other_action.children:
            child.parent = self
            self.add_child_action_sorted(child)

    def _to_string(self, indent_level):
        indent = Action._indent(indent_level)

        return indent + str(self.object_type)


class SelectObjectAction(Action):

    def __init__(self, parent, state):
        super(SelectObjectAction, self).__init__(parent, state)
        self.object_type = None
        self.field = None
        self.value = None
        self.is_child_find = False
        self.is_updatable = True

    def is_select(self):
        return True

    def read(self, select_dict):
        self.object_type = Action.get_dict_field(select_dict, 'type')
        if self.object_type is None:
            raise TemplateParseError(
                "Select object action missing required 'type' field")

        self.field = Action.get_dict_field(select_dict, 'by-field')
        if self.field is None:
            raise TemplateParseError(
                "Select object action missing required 'by-field' field")

        self.value = Action.get_dict_field(select_dict, 'value')
        if self.value is None:
            raise TemplateParseError(
                "Select object action missing required 'value' field")

        updatable = Action.get_dict_field(select_dict, 'update-supported')
        if updatable is not None:
            self.is_updatable = updatable

        order = Action.get_dict_field(select_dict, 'order')
        if order is not None:
            self.order = order

        if type(self.field) == list:
            if type(self.value) != list:
                raise TemplateParseError(
                    "Select action value must be a list if by-field is a list")
            if len(self.field) != len(self.value):
                raise TemplateParseError(
                    "Select action value has different length than by-field")
            if len(self.field) == 1:
                self.field = self.field[0]
                self.value = self.value[0]
        else:
            if self.field.lower() == CHILD_SELECTOR:
                self.disable_combine = True

        disable_combine = Action.get_dict_field(select_dict, 'disable-combine')
        if disable_combine is True:
            self.disable_combine = True

        self.log.debug(self._get_location("Reading "))

        self.read_children_actions(select_dict)

    def execute(self, writer, context=None):
        try:
            if type(self.field) == list:

                new_context = self.select_multiple(writer, context)

            elif self.field.lower() == POSITION_SELECTOR:

                new_context = self.select_by_position(writer, context)

            elif self.field.lower() == CHILD_SELECTOR:

                new_context = self.select_child(writer, context)

            elif self.field.lower() == RETRIEVE_VALUE_SELECTOR:

                new_context = self.select_retrieve_value(writer, context)

            else:
                new_context = writer.select_object(self.object_type,
                                                   self.field,
                                                   self.value,
                                                   context)
            if self.is_child_find is not True:
                self.execute_children(writer, new_context)

        except MissingSelectionError as e:
            if self.is_revert() is not True or self.is_child_find is True:
                raise e

    def select_multiple(self, writer, context):

        context_list = writer.get_object_list(self.object_type,
                                              context)
        self.log.debug("Searching for multiple criteria %s = %s" %
                       (str(self.field), str(self.value)))

        match_count = 0
        for item_context in context_list:
            match = True
            for field, value in zip(self.field, self.value):
                other_value = writer.get_value(field, item_context)
                if value != other_value:
                    match = False

            if match or writer.is_validate_only():
                new_context = item_context
                match_count += 1
                self.log.debug("Found " + str(new_context))

        if match_count == 0:
            raise MissingSelectionError(
                "No object matches selection criteria")

        if match_count > 1:
            raise MultipleSelectionError(
                "Multiple objects match selection criteria")

        return new_context

    def select_by_position(self, writer, context):

        context_list = writer.get_object_list(self.object_type,
                                              context)

        if len(context_list) <= self.value or len(context_list) == 0:
            raise MissingSelectionError(
                "No object present at position %d" % self.value)

        return context_list[self.value]

    def select_child(self, writer, context):

        child_select = self.get_child_selector(self.value.lower())
        child_select.is_child_find = True
        context_list = writer.get_object_list(self.object_type,
                                              context)

        self.log.debug("Searching for child " +
                       str(child_select).strip())

        new_context = None
        for item_context in context_list:
            if new_context is None:
                try:
                    child_select.execute(writer, item_context)
                    new_context = item_context
                    self.log.debug("Found " + str(new_context))
                except MissingSelectionError:
                    pass

        child_select.is_child_find = False

        if new_context is None:
            raise MissingSelectionError(
                "Could not find matching child selection " +
                str(child_select).strip())

        return new_context

    def select_retrieve_value(self, writer, context):

        selector = self.get_child_value(self.value.lower())

        if selector is None:
            raise MissingSelectionError("No retrieve-value present"
                                        " for attribute %s" %
                                        self.value)

        if not isinstance(selector, Action):
            raise MissingSelectionError("Action not retrieve-value"
                                        " for attribute %s" %
                                        self.value)

        select_value = selector.get_stored_value()

        return writer.select_object(self.object_type,
                                    self.value,
                                    select_value,
                                    context)

    def get_object_selector(self):
        if type(self.field) == list:
            fields = sorted([x.lower() for x in self.field])
            values = sorted(self.value, key=lambda x: str(x))
        else:
            fields = self.field.lower()
            values = self.value

        return {'type': self.object_type.lower(),
                'field': fields,
                'value': values}

    def is_same_object(self, other_action):
        if self.disable_combine is True:
            return False

        if other_action.disable_combine is True:
            return False

        other_selector = other_action.get_object_selector()
        if other_selector is None:
            return False

        if other_selector['type'] != self.object_type.lower():
            return False

        if type(self.field) == list:
            fields = self.field
            values = self.value
        else:
            fields = [self.field]
            values = [self.value]

        # Find the selected field in the other action
        match = True
        for field, value in zip(fields, values):
            other_value = other_action.get_child_value(field)
            if value != other_value:
                match = False

        this_selector = self.get_object_selector()

        return match or (other_selector['field'] == this_selector["field"] and
                         other_selector['value'] == this_selector["value"])

    def combine(self, other_action):
        self.store_marks.update(other_action.store_marks)
        self.retrieve_marks.update(other_action.retrieve_marks)

        for child in other_action.children:
            child.parent = self
            self.add_child_action_sorted(child)

    def get_child_selector(self, child_type):
        for child in self.children:
            if child.is_select() and child.object_type.lower() == child_type:
                return child

        raise MissingSelectionError(
            "No select-object child of specified object type")

    def _to_string(self, indent_level):
        indent = Action._indent(indent_level)

        if type(self.field) == list and type(self.value) == list:
            selection = list()
            for field, value in zip(self.field, self.value):
                selection.append("%s of %s" % (str(field), str(value)))

            selection = ", ".join(selection)
        else:
            selection = "%s of %s" % (str(self.field), str(self.value))

        cur_output = "%s[select %s (%s)]" % (indent,
                                             str(self.object_type),
                                             selection)

        return cur_output


class SetValuesAction(Action):

    def __init__(self, parent, state):
        super(SetValuesAction, self).__init__(parent, state)
        self.attributes = dict()
        self.as_list = False

    def is_set_values(self):
        return True

    def read(self, set_values_dict):
        if type(set_values_dict) != dict:
            raise TemplateParseError("Invalid action: " + str(set_values_dict))

        if self.parent is None or self.parent.parent is None:
            raise TemplateActionError("No object exists for setting values")

        self.log.debug(self._get_location("Reading "))

        for key, value in set_values_dict.items():
            self.add_attribute(key, value)

    def add_attribute(self, field, value):
        if value is not None:
            existing_value = Action.get_dict_field(self.attributes,
                                                   field.lower())
            if existing_value is not None and existing_value != value:
                raise ConflictError("Setting field '%s' of object %s to '%s' "
                                    "when it is already set to '%s'" %
                                    (str(field), str(self.parent.object_type),
                                     str(value).strip(),
                                     str(existing_value).strip()))

            self.attributes[field] = value

    def append_list_attribute(self, field, value):
        if value is not None:
            existing_value = Action.get_dict_field(self.attributes,
                                                   field.lower())
            if existing_value is not None:
                if type(existing_value) != list:
                    raise ConflictError("Appending field '%s' of object %s"
                                        " to '%s', but is not a list: '%s'" %
                                        (str(field),
                                         str(self.parent.object_type),
                                         str(value).strip(),
                                         str(existing_value).strip()))
            else:
                self.attributes[field] = list()

            if type(value) == list:
                self.attributes[field].extend(value)
            else:
                self.attributes[field].append(value)

    def combine(self, new_set_values_action):
        for key, value in new_set_values_action.attributes.items():
            if self.as_list or new_set_values_action.as_list:
                self.append_list_attribute(key, value)
            else:
                self.add_attribute(key, value)

    def execute(self, writer, context=None):
        if self.is_store_only() is False:
            resolved_attributes = None
            if (self.parent.is_select() and
                    self.parent.field.lower() == RETRIEVE_VALUE_SELECTOR):
                attributes_copy = dict(self.resolve_attributes())
                field = self.parent.value.lower()
                if field in attributes_copy:
                    del attributes_copy[field]
                resolved_attributes = attributes_copy
            else:
                resolved_attributes = self.resolve_attributes()
            if resolved_attributes != dict():
                if self.is_revert() is False:
                    if (not self.parent.is_update() or
                            self.parent.is_updatable or
                            not writer.does_object_exist(context)):
                        writer.set_values(context, **resolved_attributes)
                else:
                    writer.unset_values(context, **resolved_attributes)

    def resolve_attributes(self):
        attributes_copy = dict()
        for key, value in self.attributes.items():
            if isinstance(value, Action):
                resolved_value = value.get_stored_value()
            elif (type(value) == list and
                    len(value) > 0 and
                    isinstance(value[0], Action)):
                resolved_list = list()
                for item in value:
                    resolved_item = item.get_stored_value()
                    resolved_list.append(resolved_item)
                resolved_value = resolved_list
            else:
                resolved_value = value

            if "." in key:
                obj_name, param = key.split(".")
                if obj_name not in attributes_copy:
                    if obj_name not in self.attributes:
                        raise ConflictError("Field '%s' of object %s"
                                            " is not set" %
                                            (str(obj_name),
                                             str(self.parent.object_type)))
                    if type(self.attributes[obj_name]) is not dict:
                        raise ConflictError("Field '%s' of object %s"
                                            " is not a dictionary" %
                                            (str(obj_name),
                                             str(self.parent.object_type)))

                    attributes_copy[obj_name] = dict(self.attributes[obj_name])

                if type(attributes_copy[obj_name]) is not dict:
                    raise ConflictError("Field '%s' of object %s"
                                        " is not a dictionary" %
                                        (str(obj_name),
                                         str(self.parent.object_type)))

                if param in attributes_copy[obj_name]:
                    raise ConflictError("Param '%s' in field '%s' of object %s"
                                        " is already set" %
                                        (str(param),
                                         str(obj_name),
                                         str(self.parent.object_type)))
                attributes_copy[obj_name][param] = resolved_value
            elif key.lower().startswith(DEPENDENCY_ONLY):
                pass
            else:
                if (type(resolved_value) is not dict or
                        key not in attributes_copy):
                    attributes_copy[key] = resolved_value

        return attributes_copy

    def get_value(self, field):
        return Action.get_dict_field(self.attributes, field.lower())

    def _to_string(self, indent_level):
        cur_output = ""
        indent = Action._indent(indent_level)

        for field, value in self.attributes.items():
            if isinstance(value, str):
                if "'" in value:
                    value = '"' + value + '"'
                else:
                    value = "'" + value + "'"
            elif isinstance(value, Action):
                value = "[retrieve %s]" % value._get_reference_string()
            elif (type(value) == list and
                    len(value) > 0 and
                    isinstance(value[0], Action)):
                value = "[" + ", ".join(
                    ["retrieve %s" %
                     x._get_reference_string() for x in value]) + "]"

            cur_output += "%s%s = %s\n" % (indent, str(field), str(value))

        return cur_output.rstrip()

    def _get_location(self, prefix="In "):
        location = prefix + "[set values]"
        if self.template_name is not None:
            location = "%s (template: %s)" % (location, self.template_name)

        return location


class StoreValueAction(Action):

    def __init__(self, parent, state):
        super(StoreValueAction, self).__init__(parent, state)
        self.as_name = None
        self.from_field = None
        self.stored_value = None

    def read(self, store_value_dict):
        self.from_field = Action.get_dict_field(store_value_dict, 'from-field')
        if self.from_field is None:
            raise TemplateParseError(
                "Store value action missing required 'from-field' field")

        self.as_name = Action.get_dict_field(store_value_dict, 'as-name')
        if self.as_name is None:
            raise TemplateParseError(
                "Store value action missing required 'as-name' field")

        self.log.debug(self._get_location("Reading "))

        if self.parent is None or self.parent.parent is None:
            raise TemplateActionError("No object exists for storing values")

        if type(self.state) != dict:
            raise TemplateActionError('Invalid state for store value')

        if 'stored_values' not in self.state:
            self.state['stored_values'] = dict()

        if self.as_name not in self.state['stored_values']:
            self.state['stored_values'][self.as_name] = self
        else:
            raise TemplateActionError(
                'Value of name %s already stored' % self.as_name)

        self.mark_ancestors_for_reorder(self, is_store=True)

    def get_stored_value(self):
        if self.stored_value is not None:
            return self.stored_value
        else:
            raise TemplateActionError("No value stored as name %s" %
                                      self.as_name)

    def execute(self, writer, context=None):
        if self.is_revert() is False or self.is_store_only():
            self.stored_value = writer.get_value(self.from_field, context)

    def _to_string(self, indent_level):
        indent = Action._indent(indent_level)

        cur_output = "%s[store %s to name %s]" % (indent,
                                                  str(self.from_field),
                                                  str(self.as_name))
        return cur_output

    def _get_reference_string(self):
        object_type = self.parent.object_type
        return "%s (%s:%s)" % (str(self.as_name),
                               str(object_type),
                               str(self.from_field))


class RetrieveValueAction(SetValuesAction):

    def __init__(self, parent, state):
        super(RetrieveValueAction, self).__init__(parent, state)
        self.from_name = None
        self.to_field = None

    def is_retrieve(self):
        return True

    def read(self, set_value_dict):
        self.to_field = Action.get_dict_field(set_value_dict, 'to-field')
        if self.to_field is None:
            raise TemplateParseError(
                "Retrieve value action missing required 'to-field' field")

        self.from_name = Action.get_dict_field(set_value_dict, 'from-name')
        if self.from_name is None:
            raise TemplateParseError(
                "Retrieve value action missing required 'from-name' field")

        as_list = Action.get_dict_field(set_value_dict, 'as-list')
        if as_list is not None:
            self.as_list = as_list

        self.log.debug(self._get_location("Reading "))

        if self.parent is None or self.parent.parent is None:
            raise TemplateActionError("No object exists for retrieving values")

        if (type(self.state) != dict or
                'stored_values' not in self.state or
                self.from_name not in self.state['stored_values']):
            raise TemplateActionError(
                'No value of name %s stored to be retrieved' % self.from_name)

        stored_action = self.state['stored_values'][self.from_name]
        if self.as_list:
            self.append_list_attribute(self.to_field, stored_action)
        else:
            self.add_attribute(self.to_field, stored_action)
        self.mark_ancestors_for_reorder(stored_action, is_store=False)


class SaveToFileAction(Action):

    def __init__(self, parent, state):
        super(SaveToFileAction, self).__init__(parent, state)
        self.file_path = None
        self.from_field = None
        self.append_to_file = True
        self.prefix_string = None
        self.suffix_string = None
        self.decode = None
        self.write_to_console = False

    def read(self, save_to_file_dict):
        self.file_path = Action.get_dict_field(save_to_file_dict,
                                               'file-path')
        if self.file_path is None:
            raise TemplateParseError(
                "Save to file action missing required 'file-path' field")

        self.from_field = Action.get_dict_field(save_to_file_dict,
                                                'from-field')

        append_to_file = Action.get_dict_field(save_to_file_dict,
                                               'append-to-file')
        if append_to_file is not None:
            self.append_to_file = append_to_file

        self.prefix_string = Action.get_dict_field(save_to_file_dict,
                                                   'prefix-string')

        self.suffix_string = Action.get_dict_field(save_to_file_dict,
                                                   'suffix-string')

        self.decode = Action.get_dict_field(save_to_file_dict, 'decode')

        self.write_to_console = Action.get_dict_field(save_to_file_dict,
                                                      'write-to-console')

        self.log.debug(self._get_location("Reading "))

        if self.parent is None or self.parent.parent is None:
            raise TemplateActionError("No object exists for saving values")

    def execute(self, writer, context=None):
        if self.is_revert() is False and not writer.is_validate_only():
            if self.from_field is not None:
                field_value = writer.get_value(self.from_field, context)

            file_mode = "w" if self.append_to_file is False else "a"
            console_text = ""
            with open(self.file_path, file_mode) as f:
                if self.prefix_string is not None:
                    console_text += self.prefix_string
                    f.write(self.prefix_string)
                if self.from_field is not None:
                    if self.decode == 'base64':
                        field_value = base64.b64decode(field_value)
                    console_text += field_value
                    f.write(field_value)
                if self.suffix_string is not None:
                    console_text += self.suffix_string
                    f.write(self.suffix_string)

                if self.write_to_console:
                    self.log.output(console_text)

    def _to_string(self, indent_level):
        indent = Action._indent(indent_level)

        cur_output = "%s[save %s to file %s]" % (indent,
                                                 str(self.from_field),
                                                 str(self.file_path))
        return cur_output<|MERGE_RESOLUTION|>--- conflicted
+++ resolved
@@ -1,14 +1,3 @@
-<<<<<<< HEAD
-from errors import (ConflictError,
-                    MissingSelectionError,
-                    MultipleSelectionError,
-                    MetroConfigError,
-                    TemplateActionError,
-                    TemplateParseError)
-from logger import Logger
-from util import get_dict_field_no_case
-import base64
-=======
 from .errors import (ConflictError,
                      MissingSelectionError,
                      MultipleSelectionError,
@@ -17,7 +6,7 @@
                      TemplateParseError)
 from .logger import Logger
 from .util import get_dict_field_no_case
->>>>>>> 92339653
+import base64
 
 DEFAULT_SELECTION_FIELD = "name"
 FIRST_SELECTOR = "$first"
