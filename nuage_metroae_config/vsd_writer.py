import json
import os
import re
import requests

from bambou.exceptions import BambouHTTPError
from .bambou_adapter import ConfigObject, Fetcher, Root, Session
from .device_reader_base import DeviceReaderBase
from .device_writer_base import DeviceWriterBase
from .errors import (DeviceWriterError,
                     InvalidAttributeError,
                     InvalidObjectError,
                     InvalidValueError,
                     MissingSelectionError,
                     MultipleSelectionError,
                     SessionError,
                     SessionNotStartedError)

SPEC_EXTENSION = ".spec"
SOFTWARE_TYPE = "Nuage Networks VSD"
LEGACY_VERSION_ENDPOINT = "/Resources/app-version.js"
VERSION_ENDPOINT_6 = "/nuage"
VERSION_ENDPOINT_5 = "/architect" + LEGACY_VERSION_ENDPOINT
VERSION_TOKEN = "APP_BUILDVERSION"
ASSIGN_TOKEN = "assign("


class MissingSessionParamsError(DeviceWriterError):
    """
    Exception class when session is started without parameters specified
    """
    pass


class InvalidSpecification(DeviceWriterError):
    """
    Exception class when there is an error parsing a VSD API specification
    """
    pass


class VsdError(SessionError):
    """
    Exception class when there is an error from VSD
    """

    def __init__(self, bambou_error, location=None):
        response = bambou_error.connection.response
        message = "VSD returned error response: %s %s" % (response.status_code,
                                                          response.reason)

        super(VsdError, self).__init__(message)
        self.add_location(str(bambou_error))
        if location is not None:
            self.add_location(location)


class VsdWriter(DeviceWriterBase, DeviceReaderBase):
    """
    Writes configuration to a VSD.  This class is a derived class from
    the DeviceWriterBase Abstract Base Class.
    """

    def __init__(self):
        """
        Derived class from DeviceWriterBase.
        """
        super(VsdWriter, self).__init__()
        self.session_params = None
        self.session = None
        self.version = "6"
        self.api_prefix = "nuage/api"
        self.specs = dict()
        self.specs_by_restname = dict()
        self.root_spec_name = None
        self.spec_paths = list()
        self.read_spec_paths = list()
        self.query_cache = dict()

    def set_session_params(self, url, username="csproot",
                           password=None, enterprise="csp",
                           certificate=None):
        """
        Sets the parameters necessary to connect to the VSD.  This must
        be called before writing or an exception will be raised.
        """
        self.session_params = {
            'username': username,
            'password': password,
            'enterprise': enterprise,
            'api_url': url}

        if certificate is not None and certificate[0] is not None:
            self.session_params['certificate'] = certificate

    def set_software_version(self, software_version):
        """
        Sets the software version of the VSD.  This can be obtained via the
        get_version() method to get from the VSD itself or overwriten
        to a specific value.
        """
        major_version = int(software_version.split(".")[0])
        if (major_version < 6):
            self.version = "5.0"
        else:
            self.version = "6"

    def read_api_specifications(self, path_or_file_name):
        """
        Reads the VSD configuration API specifications from JSON files
        in the specified path or file name.  This must be called before
        writing or an exception will be raised.
        """
        if path_or_file_name in self.read_spec_paths:
            return

        if (os.path.isdir(path_or_file_name)):
            for file_name in os.listdir(path_or_file_name):
                if (file_name.endswith(SPEC_EXTENSION) and
                        not file_name.startswith('@')):
                    spec_json = self._read_specification(os.path.join(
                        path_or_file_name, file_name))
                    try:
                        self._register_specification(spec_json)
                    except InvalidSpecification as e:
                        self.log.error(
                            "Could not parse VSD API specification %s: %s" % (
                                file_name, str(e)))
        elif (os.path.isfile(path_or_file_name)):
            spec_json = self._read_specification(path_or_file_name)
            self._register_specification(spec_json)
        else:
            raise InvalidSpecification("File or path not found: " +
                                       path_or_file_name)

        self.read_spec_paths.append(path_or_file_name)

    def add_api_specification_path(self, path):
        self.spec_paths.append(path)

    #
    # Implement all required Abstract Base Class prototype functions.
    #
    def get_version(self):
        """
        Returns the version running on the device in format:
            {"software_version": "xxx",
             "software_type": "xxx"}
        """
        try:
            version_url = self.session_params['api_url'] + VERSION_ENDPOINT_6
            resp = requests.get(version_url, verify=False)

            version_dict = dict()
            if resp.status_code == 200:
                version_dict = resp.json()

            if "vsdVersion" in version_dict:
                version = version_dict["vsdVersion"]
            else:

                version_url = (self.session_params['api_url'] +
                               VERSION_ENDPOINT_5)
                resp = requests.get(version_url, verify=False)

                if resp.status_code == 404:
                    legacy_version_url = (
                        self.session_params['api_url'] +
                        LEGACY_VERSION_ENDPOINT)
                    legacy_resp = requests.get(legacy_version_url,
                                               verify=False)

                    if legacy_resp.status_code == 200:
                        resp = legacy_resp

                if resp.status_code != 200:
                    raise Exception("Status code %d from URL %s" % (
                        resp.status_code, version_url))

                version = self._parse_version_output(resp.text)

            self.log.output("Device: %s %s" % (SOFTWARE_TYPE, version))

            return {
                "software_version": version,
                "software_type": SOFTWARE_TYPE}

        except Exception as e:
            self.log.output("WARNING: Could not determine VSD version")
            self.log.error("Could not determine VSD version: %s" % str(e))
            return {
                "software_version": None,
                "software_type": None}

    def start_session(self):
        """
        Starts a session with the VSD
        """
        location = "Session start %s" % str(self.session_params)

        if self.session is None:
            if self.session_params is None:
                raise MissingSessionParamsError(
                    "Cannot start session without parameters")
            else:
                if (self.session_params['password'] is None and
                   ('certificate' not in self.session_params or
                       self.session_params['certificate'][0] is None or
                       self.session_params['certificate'][1] is None)):
                    raise MissingSessionParamsError(
                        """Cannot start session without password or certificate
                         parameter""")

            self.log.debug(location)

            if (self.root_spec_name is None or
                    self.root_spec_name not in self.specs):
                raise InvalidSpecification("No root specification loaded")

            if ("enterprise" not in self.specs):
                raise InvalidSpecification(
                    "No enterprise specification loaded")

            self.session = Session(spec=self.specs[self.root_spec_name],
                                   api_prefix=self.api_prefix,
                                   version=self.version,
                                   **self.session_params)
            self.session.set_enterprise_spec(self.specs['enterprise'])

        try:
            if self.validate_only is True:
                self.session._root_object = Root(
                    self.specs[self.root_spec_name],
                    self.specs["enterprise"])
            else:
                self.session.start()

            self.session.root_object.spec = self.specs[self.root_spec_name]
        except BambouHTTPError as e:
            self.session = None
            raise VsdError(e, location)
        except DeviceWriterBase as e:
            e.reraise_with_location(location)

        self.query_cache = dict()

    def stop_session(self):
        """
        Stops the session with the VSD
        """
        self.log.debug("Session stopping")

        if self.session is not None:
            if self.validate_only is False:
                self.session.reset()
            self.session = None

    def update_object(self, object_name, by_field, select_value, context=None):
        """
        Update an object in the current context, object is not saved to VSD
        """
        location = "Update object %s %s = %s [%s]" % (object_name,
                                                      by_field,
                                                      select_value,
                                                      context)
        self.log.debug(location)
        self._check_session()
        try:
            if select_value is not None:
                new_context = self.select_object(object_name,
                                                 by_field,
                                                 select_value,
                                                 context)
                selectedId = new_context.current_object.id

                new_context = self._get_new_child_context(context)

                new_context.current_object = self._get_new_config_object(
                    object_name)
                new_context.current_object.id = selectedId
                new_context.object_exists = True

                return new_context
            else:
                return self.create_object(object_name, context)
        except MissingSelectionError:
            return self.create_object(object_name, context)

    def create_object(self, object_name, context=None):
        """
        Creates an object in the current context, object is not saved to VSD
        """
        location = "Create object %s [%s]" % (object_name, context)
        self.log.debug(location)
        self._check_session()

        try:
            new_context = self._get_new_child_context(context)

            new_context.current_object = self._get_new_config_object(
                object_name)
            new_context.object_exists = False
        except DeviceWriterError as e:
            e.reraise_with_location(location)

        return new_context

    def select_object(self, object_name, by_field, value, context=None):
        """
        Selects an object in the current context
        """
        location = "Select object %s %s = %s [%s]" % (object_name,
                                                      by_field,
                                                      value,
                                                      context)
        self.log.debug(location)
        self._check_session()

        try:
            new_context = self._get_new_child_context(context)

            new_context.current_object = self._get_new_config_object(
                object_name)

            new_context.current_object = self._select_object(
                object_name, by_field, value, new_context.parent_object)
        except BambouHTTPError as e:
            raise VsdError(e, location)
        except DeviceWriterError as e:
            e.reraise_with_location(location)

        new_context.object_exists = True

        return new_context

    def get_object_list(self, object_name, context=None):
        """
        Gets a list of objects of specified type in the current context
        """
        location = "Get object list %s [%s]" % (object_name, context)
        self.log.debug(location)
        self._check_session()

        contexts = list()

        try:
            new_context = self._get_new_child_context(context)
            objects = self._get_object_list(object_name,
                                            new_context.parent_object)
            for current_object in objects:
                new_context = self._get_new_child_context(context)

                new_context.current_object = current_object

                new_context.object_exists = True

                contexts.append(new_context)

        except BambouHTTPError as e:
            raise VsdError(e, location)
        except DeviceWriterError as e:
            e.reraise_with_location(location)

        return contexts

    def delete_object(self, context):
        """
        Deletes the object selected in the current context
        """
        location = "Delete object [%s]" % context
        self.log.debug(location)
        self._check_session()

        if (context is None or context.current_object is None or
                not context.object_exists):
            raise SessionError("No object for deletion", location)

        if self.validate_only is False:
            try:
                context.current_object.delete()
            except BambouHTTPError as e:
                raise VsdError(e, location)

        context.current_object = None
        context.object_exists = False

        return context

    def set_values(self, context, **kwargs):
        """
        Sets values in the object selected in the current context and saves it
        """
        location = "Set value [%s] = %s" % (context, kwargs)
        self.log.debug(location)
        self._check_session()

        if context is None or context.current_object is None:
            raise SessionError("No object for setting values", location)

        try:
            is_changed = self._set_attributes(context.current_object, **kwargs)
            self._validate_values(context.current_object,
                                  skip_required_check=context.object_exists)
        except DeviceWriterError as e:
            e.reraise_with_location(location)

        if context.object_exists:
            location = "Saving [%s]" % context
            self.log.debug(location)
            if is_changed:
                if self.validate_only is False:
                    try:
                        context.current_object.save()
                    except BambouHTTPError as e:
                        raise VsdError(e, location)
            else:
                self.log.debug("No change to existing object,"
                               " save skipped [%s]" % context)
        else:
            location = "Creating child [%s]" % context
            self.log.debug(location)
            try:
                self._add_object(context.current_object, context.parent_object)
            except BambouHTTPError as e:
                raise VsdError(e, location)
            except DeviceWriterError as e:
                e.reraise_with_location(location)

            context.object_exists = True

        self.log.debug("Saved [%s]" % context)

        try:
            self._assign_attributes(context.current_object, **kwargs)
        except BambouHTTPError as e:
            raise VsdError(e, location)
        except DeviceWriterError as e:
            e.reraise_with_location(location)

        return context

    def unset_values(self, context, **kwargs):
        """
        Unsets values of a selected object when being reverted
        """
        location = "Unset value [%s] = %s" % (context, kwargs)
        self.log.debug(location)
        self._check_session()

        try:
            self._unassign_attributes(context.current_object, **kwargs)
        except BambouHTTPError as e:
            raise VsdError(e, location)
        except DeviceWriterError as e:
            e.reraise_with_location(location)

        return context

    def get_value(self, field, context):
        """
        Gets a value from the object selected in the current context
        """
        location = "Get value %s [%s]" % (field, context)
        self.log.debug(location)
        self._check_session()

        if (context is None or context.current_object is None or
                not context.object_exists):
            raise SessionError("No object for getting values", location)

        try:
            value = self._get_attribute(context.current_object, field)
        except BambouHTTPError as e:
            raise VsdError(e, location)
        except DeviceWriterError as e:
            e.reraise_with_location(location)

        self.log.debug("Value %s = %s" % (field, str(value)))

        return value

    def does_object_exist(self, context=None):
        return context is not None and context.object_exists

    def connect(self, *args):
        """
        Creates a new connection with another device
        """
        for path in self.spec_paths:
            self.read_api_specifications(path)

        if len(args) < 1:
            raise SessionError("url parameter is required for connect")
        url = args[0]

        if len(args) < 2:
            username = "csproot"
        else:
            username = args[1]

        if len(args) < 3:
            password = "csproot"
        else:
            password = args[2]

        if len(args) < 4:
            enterprise = "csp"
        else:
            enterprise = args[3]

        certificate = None
        if len(args) == 6:
            certificate = (args[4], args[5])
        elif len(args) == 5:
            raise SessionError("certificate key parameter is required when"
                               " using certificate for connect")
        elif len(args) > 6:
            raise SessionError("Too many arguments to connect")

        if self.session is not None:
            self.stop_session()

        self.set_session_params(url, username, password, enterprise,
                                certificate)

        self.start_session()

    def query(self, objects, attributes):
        """
        Reads attributes from device
        """
        location = "Query %s : %s" % (objects, attributes)
        self.log.debug(location)
        self._check_session()

        try:
            return self._query(objects, attributes)
        except BambouHTTPError as e:
            raise VsdError(e, location)
        except DeviceWriterError as e:
            e.reraise_with_location(location)

    def query_attribute(self, obj, attribute):
        """
        Reads an attribute from an object
        """
        local_name = attribute.lower()

        value = None
        if hasattr(obj, local_name):
            value = getattr(obj, local_name)

        return value

    #
    # Private functions to do the work
    #

    def _parse_version_output(self, version_text):
        match = re.search(VERSION_TOKEN + "=.([0-9.]+)", version_text)
        if match is None:
            raise Exception("Could not find version from endpoint text: %s" %
                            version_text)

        return match.group(1)

    def _read_specification(self, file_name):
        try:
            with open(file_name, 'r') as file:
                return file.read()
        except Exception as e:
            raise InvalidSpecification("Error reading spec: " + str(e))

    def _register_specification(self, json_str):
        try:
            spec = json.loads(json_str)
        except Exception as e:
            raise InvalidSpecification("Error parsing spec: " + str(e))

        self._validate_specification(spec)

        name_key = spec['model']['entity_name'].lower()
        self.specs[name_key] = spec
        if "rest_name" in spec['model']:
            rest_name_key = spec['model']['rest_name'].lower()
            self.specs_by_restname[rest_name_key] = spec

        if 'root' in spec['model'] and spec['model']['root'] is True:
            self.root_spec_name = name_key

    def _validate_specification(self, spec):
        self._validate_specification_field('model', spec)
        self._validate_specification_field('attributes', spec)
        self._validate_specification_field('children', spec)
        self._validate_specification_field('entity_name', spec['model'])
        self._validate_specification_field('resource_name', spec['model'])
        self._validate_specification_field('rest_name', spec['model'])

    def _validate_specification_field(self, field, section):
        if field not in section or section[field] is None:
            raise InvalidSpecification("'%s' missing in specification %s " % (
                                       field, section))

    def _get_specification(self, object_name):
        name_key = object_name.lower()
        if name_key not in self.specs:
            raise InvalidObjectError("No specification for " + object_name)

        return self.specs[name_key]

    def _get_specification_by_rest_name(self, rest_name):
        name_key = rest_name.lower()
        if name_key not in self.specs_by_restname:
            raise InvalidObjectError("No specification for " + rest_name)

        return self.specs_by_restname[name_key]

    def _get_attribute_name(self, spec, local_name):
        if local_name.lower() == "id":
            return "ID"

        spec = self._get_attribute_spec(spec, local_name)
        return spec['name']

    def _get_attribute_type(self, spec, local_name):
        if local_name.lower() == "id":
            return "string"

        spec = self._get_attribute_spec(spec, local_name)
        return spec['type']

    def _get_attribute_spec(self, spec, local_name):
        for attribute in spec['attributes']:
            remote_name = attribute['name']
            if remote_name.lower() == local_name.lower():
                return attribute

        raise InvalidAttributeError("%s spec does not define an attribute %s" %
                                    (spec['model']['entity_name'], local_name))

    def _check_session(self):
        if self.session is None:
            raise SessionNotStartedError("Session is not started")

        if self.session.root_object is None:
            raise SessionNotStartedError("Session is invalid")

    def _check_child_object(self, parent_spec, child_spec):
        child_rest_name = child_spec['model']['rest_name']
        for child_section in parent_spec['children']:
            if child_section['rest_name'] == child_rest_name:
                return

        raise InvalidObjectError("Parent object %s has no child object %s" %
                                 (parent_spec['model']['entity_name'],
                                  child_spec['model']['entity_name']))

    def _get_new_child_context(self, old_context):
        new_context = Context()
        if old_context is not None:
            if old_context.current_object is not None:
                new_context.parent_object = old_context.current_object

        return new_context

    def _get_new_config_object(self, object_name):
        spec = self._get_specification(object_name)

        return ConfigObject(spec)

    def _get_fetcher(self, object_name, parent_object=None):
        spec = self._get_specification(object_name)

        if parent_object is None:
            parent_object = self.session.root_object

        self._check_child_object(parent_object.spec, spec)

        return Fetcher(parent_object, spec)

    def _add_object(self, obj, parent_object=None):
        if parent_object is None:
            parent_object = self.session.root_object

        self._check_child_object(parent_object.spec, obj.spec)

        if self.validate_only is False:
            parent_object.current_child_name = obj.__resource_name__
            parent_object.create_child(obj)

    def _select_object(self, object_name, by_field, field_value,
                       parent_object=None):

        spec = self._get_specification(object_name)
        fetcher = self._get_fetcher(object_name, parent_object)
        remote_name = self._get_attribute_name(spec, by_field)

        if self.validate_only is True:
            return self._get_new_config_object(object_name)

        selector = '%s is "%s"' % (remote_name, field_value)
        objects = fetcher.get(filter=selector)
        if len(objects) == 0:
            raise MissingSelectionError("No %s object exists with %s = %s" %
                                        (object_name, by_field, field_value))
        if len(objects) > 1:
            raise MultipleSelectionError(
                "Multiple %s objects exist with %s = %s" %
                (object_name, by_field, field_value))

        return objects[0]

    def _get_object_list(self, object_name, parent_object=None):

        self._get_specification(object_name)
        fetcher = self._get_fetcher(object_name, parent_object)

        if self.validate_only is True:
            return [self._get_new_config_object(object_name)]

        objects = fetcher.get()

        return objects

    def _set_attributes(self, obj, **kwargs):
<<<<<<< HEAD
        for field, value in kwargs.items():
=======
        is_changed = False
        for field, value in kwargs.iteritems():
>>>>>>> 318ae1d0
            local_name = field.lower()
            if not self._is_assign_attribute(local_name):
                self._get_attribute_name(obj.spec, field)
                setattr(obj, local_name, value)
                is_changed = True

        return is_changed

    def _get_attribute(self, obj, field):
        self._get_attribute_name(obj.spec, field)
        local_name = field.lower()

        value = None
        if hasattr(obj, local_name):
            value = getattr(obj, local_name)

        if value is not None:
            return value

        if self.validate_only is True:
            attr_type = self._get_attribute_type(obj.spec, field)
            return self._get_placeholder_validation_value(attr_type)
        else:
            raise SessionError("Missing field %s in %s object" %
                               (field, obj.get_name()))

    def _assign_attributes(self, obj, **kwargs):
        for field, value in kwargs.items():
            local_name = field.lower()
            if self._is_assign_attribute(local_name):
                self._assign_attribute(obj, local_name, value)

    def _is_assign_attribute(self, field):
        return field.startswith(ASSIGN_TOKEN)

    def _assign_attribute(self, parent_object, local_name, new_ids):
        rest_name = local_name[len(ASSIGN_TOKEN):-1]
        child_spec = self._find_child_assign_spec(parent_object.spec,
                                                  rest_name)
        child_name = child_spec['model']['entity_name']
        existing_objects = self._get_object_list(child_name, parent_object)

        new_objects = self._create_assign_objects(existing_objects, new_ids,
                                                  child_name)

        if (self.validate_only is not True and
                len(new_objects) > len(existing_objects)):
            parent_object.current_child_name = (
                child_spec['model']['resource_name'])
            parent_object.assign(new_objects, nurest_object_type=None)

    def _create_assign_objects(self, existing_objects, new_ids, child_name):
        if type(new_ids) != list:
            new_ids = [new_ids]

        new_objects = list(existing_objects)
        for new_id in new_ids:
            if not self._is_object_in_list(existing_objects, new_id):
                self.log.debug("Assigning %s ID = %s" % (child_name, new_id))
                child_object = self._get_new_config_object(child_name)
                child_object.id = new_id
                new_objects.append(child_object)

        return new_objects

    def _is_object_in_list(self, object_list, object_id):
        for obj in object_list:
            if obj.id == object_id:
                return True

        return False

    def _unassign_attributes(self, obj, **kwargs):
        for field, value in kwargs.items():
            local_name = field.lower()
            if self._is_assign_attribute(local_name):
                self._unassign_attribute(obj, local_name, value)

    def _unassign_attribute(self, parent_object, local_name, new_ids):
        rest_name = local_name[len(ASSIGN_TOKEN):-1]
        child_spec = self._find_child_assign_spec(parent_object.spec,
                                                  rest_name)
        child_name = child_spec['model']['entity_name']
        existing_objects = self._get_object_list(child_name, parent_object)

        new_objects = self._create_unassign_objects(existing_objects, new_ids,
                                                    child_name)

        if (self.validate_only is not True and
                len(new_objects) < len(existing_objects)):
            parent_object.current_child_name = (
                child_spec['model']['resource_name'])
            parent_object.assign(new_objects, nurest_object_type=None)

    def _create_unassign_objects(self, existing_objects, new_ids, child_name):
        if type(new_ids) != list:
            new_ids = [new_ids]

        new_objects = list()
        for existing_object in existing_objects:
            if existing_object.id not in new_ids:
                new_objects.append(existing_object)
            else:
                self.log.debug("Unassigning %s ID = %s" %
                               (child_name, existing_object.id))

        return new_objects

    def _find_child_assign_spec(self, parent_spec, child_rest_name):
        for child_section in parent_spec['children']:
            if child_section['rest_name'] == child_rest_name:
                return self._get_specification_by_rest_name(child_rest_name)

        raise InvalidObjectError(
            "Parent object %s has no member assignment child %s" %
            (parent_spec['model']['entity_name'], child_rest_name))

    def _get_placeholder_validation_value(self, attr_type):
        # For validation, we don't have a real object to work with, but we
        # are required to return a value for the "get_value" operations.
        # The value returned here may be used to set attributes in other
        # objects later, so we will need to return a placeholder value which
        # is compatible with the attribute type.
        if attr_type == "string":
            return "ValidatePlaceholder"
        elif attr_type == "boolean":
            return False
        elif attr_type == "integer":
            return 0
        elif attr_type == "float":
            return 0.0
        elif attr_type == "list":
            return []
        else:
            return None

    def _validate_values(self, obj, skip_required_check):
        if not obj.validate(skip_required_check):
            messages = []
            for attr_name, message in obj.errors.items():
                messages.append("%s: %s" % (attr_name, message))
            raise InvalidValueError("Invalid values: " + ', '.join(messages))

    def _query(self, objects, attributes):
        if len(attributes) > 0:
            return self._query_objects(objects, attributes, 0, None, list())
        else:
            return list()

    def _query_objects(self, objects, attributes, level, parent_object,
                       groups):
        if parent_object is None:
            parent_object = self.session.root_object

        if level < len(objects):
            object_set = objects[level]
            object_name = object_set["name"]
            filter = object_set["filter"]
            spec = self._get_specification(object_name)
            self._check_child_object(parent_object.spec, spec)
            object_list = self._get_object_list_with_cache(object_name,
                                                           parent_object)

            filter_list = self.build_filter_list(filter, object_list)

            values = list()
            for cur_filter in filter_list:
                self.log.debug("Current filter: " + str(cur_filter))
                if type(filter) != dict or "%group" not in filter:
                    child_group = groups
                else:
                    child_group = list()
                values = list()
                for parent_object in self.filter_results(object_list,
                                                         cur_filter):
                    values.extend(self._query_objects(objects,
                                                      attributes,
                                                      level + 1,
                                                      parent_object,
                                                      child_group))
                if child_group != []:
                    self.group_results(groups, cur_filter, child_group)
                    values = child_group
                else:
                    self.group_results(groups, cur_filter, values)

            if groups != []:
                return groups
            return values
        else:
            return self._query_attributes(parent_object, attributes)

    def _query_attributes(self, parent_object, attributes):
        if type(attributes) == list:
            attribute_dict = dict()
            if attributes[0] == "*":
                for attr_name, attr in list(parent_object._attributes.items()):
                    if hasattr(parent_object, attr_name):
                        attribute_dict[attr_name] = getattr(parent_object,
                                                            attr_name)
            else:
                for attribute in attributes:
                    value = self.query_attribute(parent_object, attribute)
                    if value is not None:
                        attribute_dict[attribute] = value
            return [attribute_dict]
        else:
            value = self.query_attribute(parent_object, attributes)
            if value is not None:
                return [value]
            else:
                return list()

    def _get_object_list_with_cache(self, object_name, parent_object):

        if parent_object is None:
            cache_key = "root:" + object_name.lower()
        else:
            cache_key = parent_object.id + ":" + object_name.lower()

        if cache_key in self.query_cache:
            return self.query_cache[cache_key]

        object_list = self._get_object_list(object_name,
                                            parent_object)

        self.query_cache[cache_key] = list(object_list)

        return object_list

#
# Private classes to do the work
#


class Context(object):
    """
    The current object context to track the state of the current and parent
    objects.  This class is intended to be private and should not be directly
    modified by external callers of the VSD Writer.
    """

    def __init__(self):
        self.parent_object = None
        self.current_object = None
        self.object_exists = False

    def __str__(self):
        if self.object_exists:
            marker = ''
        else:
            marker = ' **'
        if self.parent_object is None:
            parent = "Root"
        else:
            parent = str(self.parent_object)

        return "%s / %s%s" % (parent, self.current_object, marker)<|MERGE_RESOLUTION|>--- conflicted
+++ resolved
@@ -723,12 +723,8 @@
         return objects
 
     def _set_attributes(self, obj, **kwargs):
-<<<<<<< HEAD
+        is_changed = False
         for field, value in kwargs.items():
-=======
-        is_changed = False
-        for field, value in kwargs.iteritems():
->>>>>>> 318ae1d0
             local_name = field.lower()
             if not self._is_assign_attribute(local_name):
                 self._get_attribute_name(obj.spec, field)
