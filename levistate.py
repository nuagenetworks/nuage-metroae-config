#!/usr/bin/python

import argparse
import os
<<<<<<< HEAD
import urllib3
=======
import wget
import tarfile
>>>>>>> 5bfa2414

from configuration import Configuration
from errors import LevistateError
from logger import Logger
from template import TemplateStore
from user_data_parser import UserDataParser
from vsd_writer import VsdWriter

# Disables annoying SSL certificate validation warnings
urllib3.disable_warnings()

DEFAULT_VSD_USERNAME = 'csproot'
DEFAULT_VSD_PASSWORD = 'csproot'
DEFAULT_VSD_ENTERPRISE = 'csp'
DEFAULT_URL = 'https://127.0.0.1:8080'
ENV_TEMPLATE = 'TEMPLATE_PATH'
ENV_USER_DATA = 'USER_DATA_PATH'
ENV_VSD_USERNAME = 'VSD_USERNAME'
ENV_VSD_PASSWORD = 'VSD_PASSWORD'
ENV_VSD_ENTERPRISE = 'VSD_ENTERPRISE'
ENV_VSD_URL = 'VSD_URL'
ENV_VSD_SPECIFICATIONS = 'VSD_SPECIFICATIONS_PATH'
VALIDATE_ACTION = 'validate'
CREATE_ACTION = 'create'
REVERT_ACTION = 'revert'
LIST_ACTION = 'list'
SCHEMA_ACTION = 'schema'
EXAMPLE_ACTION = 'example'
UPGRADE_TEMPLATE_ACTION = 'upgrade-templates'
HELP_ACTION = 'help'
TEMPALTE_TAR_LOCATION = "https://s3.us-east-2.amazonaws.com/levistate-templates/levistate.tar"
VSD_SPECIFICAIONS_LOCATION = "https://s3.us-east-2.amazonaws.com/vsd-api-specifications/specifications.tar"
TEMPALTE_DIR = "/data/standard-templates"
SPECIFICATION_DIR = "/data/vsd-api-specifications"

DESCRIPTION = """This tool reads JSON or Yaml files of templates
and user-data to write a configuration to a VSD or to revert (remove) said
configuration.  See README.md for more."""

REQUIRED_FIELDS_ERROR = """Template path or Data path or VSD specification path are not provided.
<<<<<<< HEAD
Please specify template path using --tp on command line or set an environment variable %s
Please specify user data path using --dp on command line or set an environment variable %s
Please specify VSD specification path using --sp on command line or set an environment variable %s""" % (ENV_TEMPLATE, ENV_USER_DATA, ENV_VSD_SPECIFICATIONS)


def main():
    args = parse_args()

    if args.action == VALIDATE_ACTION or args.action == CREATE_ACTION or args.action == REVERT_ACTION:
=======
Please specify template path using -tp on command line or set an environment variable %s
Please specify user data path using -dp on command line or set an environment variable %s
Please specify VSD specification path using -sp on command line or set an environment variable %s""" % (ENV_TEMPLATE, ENV_USER_DATA, ENV_VSD_SPECIFICATIONS)


def main():
    parser = get_parser()
    args = parser.parse_args()

    if args.action == HELP_ACTION:
        print parser.print_help()
        exit(0)
    elif args.action == VALIDATE_ACTION or args.action == CREATE_ACTION or args.action == REVERT_ACTION:
>>>>>>> 5bfa2414
        if args.template_path is None and os.getenv(ENV_TEMPLATE) is not None:
            args.template_path = os.getenv(ENV_TEMPLATE).split()

        if args.data_path is None and os.getenv(ENV_USER_DATA) is not None:
            args.data_path = os.getenv(ENV_USER_DATA).split()

        if args.spec_path is None and os.getenv(ENV_VSD_SPECIFICATIONS) is not None:
            args.spec_path = os.getenv(ENV_VSD_SPECIFICATIONS).split()

<<<<<<< HEAD
        #Check to make sure we have template path and data path set
=======
        # Check to make sure we have template path and data path set
>>>>>>> 5bfa2414
        if args.template_path is None or args.data_path is None or args.spec_path is None:
            print REQUIRED_FIELDS_ERROR
            exit(1)

    elif args.action == LIST_ACTION:
        if args.template_path is None and os.getenv(ENV_TEMPLATE) is not None:
            args.template_path = os.getenv(ENV_TEMPLATE).split()

        if args.template_path is None:
            print "Please specify template path using -tp on command line or set an environment variable %s" % (ENV_TEMPLATE)
            exit(1)

    elif args.action == SCHEMA_ACTION or args.action == EXAMPLE_ACTION:
        if args.template_path is None and os.getenv(ENV_TEMPLATE) is not None:
            args.template_path = os.getenv(ENV_TEMPLATE).split()

        if args.template_name is None:
            print "Please specify template name using -t on command line"
            exit(1)

        if args.template_path is None:
            print "Please specify template path using -tp on command line or set an environment variable %s" % (ENV_TEMPLATE)
            exit(1)

    levistate = Levistate(args, args.action)
    levistate.run()


<<<<<<< HEAD
def parse_args():
=======
def get_parser():
>>>>>>> 5bfa2414
    parser = argparse.ArgumentParser(description=DESCRIPTION)

    sub_parser = parser.add_subparsers(dest='action')

    create_parser = sub_parser.add_parser(CREATE_ACTION)
    add_parser_arguments(create_parser)

    revert_parser = sub_parser.add_parser(REVERT_ACTION)
    add_parser_arguments(revert_parser)

    validate_parser = sub_parser.add_parser(VALIDATE_ACTION)
    add_parser_arguments(validate_parser)

    list_parser = sub_parser.add_parser(LIST_ACTION)
    add_template_path_parser_argument(list_parser)

    schema_parser = sub_parser.add_parser(SCHEMA_ACTION)
    add_template_parser_arguements(schema_parser)

    example_parser = sub_parser.add_parser(EXAMPLE_ACTION)
    add_template_parser_arguements(example_parser)

<<<<<<< HEAD
    return parser.parse_args()
=======
    upgrade_templates_parser = sub_parser.add_parser(UPGRADE_TEMPLATE_ACTION)

    help_parser = sub_parser.add_parser(HELP_ACTION)

    return parser

>>>>>>> 5bfa2414


def add_template_path_parser_argument(parser):
    parser.add_argument('-tp', '--template-path', dest='template_path',
                        action='append', required=False,
                        default=None,
                        help='Path containing template files. Can also set using environment variable %s' % (ENV_TEMPLATE))


def add_template_parser_arguements(parser):
    add_template_path_parser_argument(parser)

    parser.add_argument('-t', '--template', dest='template_name',
                        action='store', required=False,
                        help='Template name')


def add_parser_arguments(parser):
    add_template_path_parser_argument(parser)
    parser.add_argument('-sp', '--spec-path', dest='spec_path',
                        action='append', required=False,
                        help='Path containing object specifications. Can also set using environment variable %s' % (ENV_VSD_SPECIFICATIONS))
    parser.add_argument('-dp', '--data-path', dest='data_path',
                        action='append', required=False,
                        default=None,
                        help='Path containing user data. Can also set using environment variable %s' % (ENV_USER_DATA))
    parser.add_argument('-d', '--data', dest='data',
                        action='append', required=False,
                        help='Specify user data as key=value')
    parser.add_argument('-v', '--vsd-url', dest='vsd_url',
                        action='store', required=False,
                        default=os.getenv(ENV_VSD_URL, DEFAULT_URL),
                        help='URL to VSD REST API. Can also set using environment variable %s' % (ENV_VSD_URL))
    parser.add_argument('-u', '--username', dest='username',
                        action='store', required=False,
                        default=os.getenv(ENV_VSD_USERNAME, DEFAULT_VSD_USERNAME),
                        help='Username for VSD. Can also set using environment variable %s' % (ENV_VSD_USERNAME))
    parser.add_argument('-p', '--password', dest='password',
                        action='store', required=False,
                        default=os.getenv(ENV_VSD_PASSWORD, DEFAULT_VSD_PASSWORD),
                        help='Password for VSD. Can also set using environment variable %s' % (ENV_VSD_PASSWORD))
    parser.add_argument('-e', '--enterprise', dest='enterprise',
                        action='store', required=False,
                        default=os.getenv(ENV_VSD_ENTERPRISE, DEFAULT_VSD_ENTERPRISE),
                        help='Enterprise for VSD. Can also set using environment variable %s' % (ENV_VSD_ENTERPRISE))
    parser.add_argument('-lg', '--logs', dest='logs',
                        action='store_true', required=False,
                        help='Show logs after run')
    parser.add_argument('datafiles', help="Optional datafile",
                         nargs='*', default=None)


class Levistate(object):

    def __init__(self, args, action):
        self.args = args
        self.template_data = list()
        self.logger = Logger()
        self.action = action

    def run(self):

<<<<<<< HEAD
=======
        if self.action == UPGRADE_TEMPLATE_ACTION:
            self.upgrade_templates()
            return

>>>>>>> 5bfa2414
        self.setup_template_store()
        if self.list_info():
            return
        self.setup_vsd_writer()
        self.parse_user_data()
        self.parse_extra_vars()

        try:
            self.apply_templates()
        except LevistateError as e:
            self.logger.error(e.get_display_string())
            print self.logger.get()
            print ""
            print "Error"
            print "-----"
            print e.get_display_string()
            exit(1)

        if self.args.logs:
            print self.logger.get()

    def parse_extra_vars(self):
        if self.args.data is not None:
            template_data = dict()
            for data in self.args.data:
                for var in data.split(','):
                    key_value_pair = var.split('=')
                    if len(key_value_pair) != 2:
                        raise Exception("Invalid extra-vars argument, must "
                                        "be key=value format: " + var)
                    key = key_value_pair[0]
                    value = self.parse_var_value(key_value_pair[1])
                    template_data[key] = value

            self.template_data.append((self.args.template_name, template_data))
            # print str(template_data)

    def parse_var_value(self, value):
        if value.lower() == "true":
            return True
        if value.lower() == "false":
            return False
        try:
            return int(value)
        except ValueError:
            pass

        return value

    def list_info(self):

        if self.action == LIST_ACTION:
            template_names = self.store.get_template_names()
            print "\n".join(template_names)
            return True

        if self.action == SCHEMA_ACTION:
            template = self.store.get_template(self.args.template_name)
            print template.get_schema()
            return True

        if self.action == EXAMPLE_ACTION:
            template = self.store.get_template(self.args.template_name)
            print template.get_example()
            return True

        return False

    def setup_vsd_writer(self):
        self.writer = VsdWriter()
        self.writer.set_logger(self.logger)
        for path in self.args.spec_path:
            self.writer.read_api_specifications(path)
        self.writer.set_session_params(self.args.vsd_url,
                                       username=self.args.username,
                                       password=self.args.password,
                                       enterprise=self.args.enterprise,
                                       )

    def setup_template_store(self):
        self.store = TemplateStore()

        for path in self.args.template_path:
            self.store.read_templates(path)

    def parse_user_data(self):
        if self.args.data_path is not None:
            parser = UserDataParser()
            if self.args.datafiles is not None:
                for datafile in self.args.datafiles:
                    if datafile is not None:
                        if not os.path.exists(datafile):
                            datafile = os.path.join(self.args.data_path[0], datafile)
                            if not os.path.exists(datafile):
                                print("""Could not find user data file %s
if using the docker container please make sure it is accessible to the docker""" % (datafile))
                                exit(1)
                        parser.read_data(datafile)
            else:
                for path in self.args.data_path:
                    parser.read_data(path)
            self.template_data = parser.get_template_name_data_pairs()

    def apply_templates(self):
        config = Configuration(self.store)
        config.set_logger(self.logger)
        for data in self.template_data:
            template_name = data[0]
            template_data = data[1]
            config.add_template_data(template_name, **template_data)

        if self.action == VALIDATE_ACTION:
            validate_actions = [True]
        else:
            validate_actions = [True, False]

        for validate_only in validate_actions:
            self.writer.set_validate_only(validate_only)
            if self.action == REVERT_ACTION:
                config.revert(self.writer)
            else:
                config.apply(self.writer)

            self.writer.set_validate_only(False)

            if self.action == VALIDATE_ACTION:
                print str(config.root_action)

    def download_and_extract(self, url, dirName):
        if not os.path.isdir(dirName):
            os.mkdir(dirName)
        os.chdir(dirName)

        filename = wget.download(url)
        tfile = tarfile.TarFile(filename)
        tfile.extractall()
        os.remove(tfile.name)

    def upgrade_templates(self):
        if self.action == UPGRADE_TEMPLATE_ACTION:
            dirName = TEMPALTE_DIR
            url = TEMPALTE_TAR_LOCATION
            self.download_and_extract(url, dirName)

            dirName = SPECIFICATION_DIR
            url = VSD_SPECIFICAIONS_LOCATION
            self.download_and_extract(url, dirName)


if __name__ == "__main__":
    main()<|MERGE_RESOLUTION|>--- conflicted
+++ resolved
@@ -2,12 +2,9 @@
 
 import argparse
 import os
-<<<<<<< HEAD
+import tarfile
 import urllib3
-=======
 import wget
-import tarfile
->>>>>>> 5bfa2414
 
 from configuration import Configuration
 from errors import LevistateError
@@ -38,7 +35,7 @@
 EXAMPLE_ACTION = 'example'
 UPGRADE_TEMPLATE_ACTION = 'upgrade-templates'
 HELP_ACTION = 'help'
-TEMPALTE_TAR_LOCATION = "https://s3.us-east-2.amazonaws.com/levistate-templates/levistate.tar"
+TEMPLATE_TAR_LOCATION = "https://s3.us-east-2.amazonaws.com/levistate-templates/levistate.tar"
 VSD_SPECIFICAIONS_LOCATION = "https://s3.us-east-2.amazonaws.com/vsd-api-specifications/specifications.tar"
 TEMPALTE_DIR = "/data/standard-templates"
 SPECIFICATION_DIR = "/data/vsd-api-specifications"
@@ -48,17 +45,6 @@
 configuration.  See README.md for more."""
 
 REQUIRED_FIELDS_ERROR = """Template path or Data path or VSD specification path are not provided.
-<<<<<<< HEAD
-Please specify template path using --tp on command line or set an environment variable %s
-Please specify user data path using --dp on command line or set an environment variable %s
-Please specify VSD specification path using --sp on command line or set an environment variable %s""" % (ENV_TEMPLATE, ENV_USER_DATA, ENV_VSD_SPECIFICATIONS)
-
-
-def main():
-    args = parse_args()
-
-    if args.action == VALIDATE_ACTION or args.action == CREATE_ACTION or args.action == REVERT_ACTION:
-=======
 Please specify template path using -tp on command line or set an environment variable %s
 Please specify user data path using -dp on command line or set an environment variable %s
 Please specify VSD specification path using -sp on command line or set an environment variable %s""" % (ENV_TEMPLATE, ENV_USER_DATA, ENV_VSD_SPECIFICATIONS)
@@ -71,23 +57,23 @@
     if args.action == HELP_ACTION:
         print parser.print_help()
         exit(0)
-    elif args.action == VALIDATE_ACTION or args.action == CREATE_ACTION or args.action == REVERT_ACTION:
->>>>>>> 5bfa2414
+    elif (args.action == VALIDATE_ACTION or
+          args.action == CREATE_ACTION or
+          args.action == REVERT_ACTION):
         if args.template_path is None and os.getenv(ENV_TEMPLATE) is not None:
             args.template_path = os.getenv(ENV_TEMPLATE).split()
 
         if args.data_path is None and os.getenv(ENV_USER_DATA) is not None:
             args.data_path = os.getenv(ENV_USER_DATA).split()
 
-        if args.spec_path is None and os.getenv(ENV_VSD_SPECIFICATIONS) is not None:
+        if (args.spec_path is None and
+                os.getenv(ENV_VSD_SPECIFICATIONS) is not None):
             args.spec_path = os.getenv(ENV_VSD_SPECIFICATIONS).split()
 
-<<<<<<< HEAD
-        #Check to make sure we have template path and data path set
-=======
         # Check to make sure we have template path and data path set
->>>>>>> 5bfa2414
-        if args.template_path is None or args.data_path is None or args.spec_path is None:
+        if (args.template_path is None or
+                args.data_path is None or
+                args.spec_path is None):
             print REQUIRED_FIELDS_ERROR
             exit(1)
 
@@ -115,11 +101,7 @@
     levistate.run()
 
 
-<<<<<<< HEAD
-def parse_args():
-=======
 def get_parser():
->>>>>>> 5bfa2414
     parser = argparse.ArgumentParser(description=DESCRIPTION)
 
     sub_parser = parser.add_subparsers(dest='action')
@@ -142,16 +124,11 @@
     example_parser = sub_parser.add_parser(EXAMPLE_ACTION)
     add_template_parser_arguements(example_parser)
 
-<<<<<<< HEAD
-    return parser.parse_args()
-=======
-    upgrade_templates_parser = sub_parser.add_parser(UPGRADE_TEMPLATE_ACTION)
-
-    help_parser = sub_parser.add_parser(HELP_ACTION)
+    sub_parser.add_parser(UPGRADE_TEMPLATE_ACTION)
+
+    sub_parser.add_parser(HELP_ACTION)
 
     return parser
-
->>>>>>> 5bfa2414
 
 
 def add_template_path_parser_argument(parser):
@@ -201,7 +178,7 @@
                         action='store_true', required=False,
                         help='Show logs after run')
     parser.add_argument('datafiles', help="Optional datafile",
-                         nargs='*', default=None)
+                        nargs='*', default=None)
 
 
 class Levistate(object):
@@ -214,13 +191,10 @@
 
     def run(self):
 
-<<<<<<< HEAD
-=======
         if self.action == UPGRADE_TEMPLATE_ACTION:
             self.upgrade_templates()
             return
 
->>>>>>> 5bfa2414
         self.setup_template_store()
         if self.list_info():
             return
@@ -313,10 +287,13 @@
                 for datafile in self.args.datafiles:
                     if datafile is not None:
                         if not os.path.exists(datafile):
-                            datafile = os.path.join(self.args.data_path[0], datafile)
+                            datafile = os.path.join(self.args.data_path[0],
+                                                    datafile)
                             if not os.path.exists(datafile):
-                                print("""Could not find user data file %s
-if using the docker container please make sure it is accessible to the docker""" % (datafile))
+                                print("Could not find user data file %s if "
+                                      "using the docker container please make "
+                                      "sure it is accessible to the docker" %
+                                      (datafile))
                                 exit(1)
                         parser.read_data(datafile)
             else:
@@ -362,7 +339,7 @@
     def upgrade_templates(self):
         if self.action == UPGRADE_TEMPLATE_ACTION:
             dirName = TEMPALTE_DIR
-            url = TEMPALTE_TAR_LOCATION
+            url = TEMPLATE_TAR_LOCATION
             self.download_and_extract(url, dirName)
 
             dirName = SPECIFICATION_DIR
