--- conflicted
+++ resolved
@@ -499,7 +499,6 @@
                 with open(full_path, "w") as f:
                     f.write(doc_text)
 
-<<<<<<< HEAD
         self.write_documentation_readme(template_info)
 
     def write_documentation_readme(self, template_info):
@@ -514,7 +513,7 @@
 
         with open(full_path, "w") as f:
             f.write(readme)
-=======
+
     def setup_reader(self):
         if self.args.es_address is not None:
             self.setup_es_reader()
@@ -533,7 +532,6 @@
             port = None
 
         self.writer.set_session_params(address, port)
->>>>>>> 12004a56
 
     def setup_vsd_writer(self):
         self.writer = VsdWriter()
