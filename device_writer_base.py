class DeviceWriterError(Exception):
    """
    Exception class for all template writing errors
    """
    pass


class SessionNotStartedError(DeviceWriterError):
    """
    Exception class when session is used when not started.
    """
    pass


class SessionError(DeviceWriterError):
    """
    Exception class when there is an error in the session
    """
    pass


class MissingSelectionError(DeviceWriterError):
    """
    Exception class when an object was not found during selection
    """
    pass


class MultipleSelectionError(DeviceWriterError):
    """
    Exception class when multiple objects were found during selection
    """
    pass


class InvalidAttributeError(DeviceWriterError):
    """
    Exception class when an attribute on an object does not exist
    """
    pass


class InvalidObjectError(DeviceWriterError):
    """
    Exception class when an object or child of an object does not exist
    """
    pass


class DeviceWriterBase(object):
    """
    Base class for writing configurations to devices.  This is an
    abstract base class, meaning that it cannot be instantiated
    on its own. It must act as a base for a device-specific derived class.
    """
    def __init__(self):
        """
        Abstract Base Class.  Cannot be instantiated directly. Use
        device-specific derived class.
        """
<<<<<<< HEAD
=======
        self.log_entries = list()
>>>>>>> d8d42693

    def log(self, log_type, message):
        self.log_entries.append((log_type, message))

    def log_error(self, message):
        self.log('ERROR', message)

    def log_debug(self, message):
        self.log('DEBUG', message)

    def get_logs(self):
        log_output = []
        for entry in self.log_entries:
            log_output.append("%s: %s" % entry)

        return '\n'.join(log_output)

    # Abstract prototype functions
    # All types of device writer classes will need to implement these
    # functions in order to apply the configurations to the device.

    def start_session(self):
        """
        Starts a session with device
        """
        # Abstract prototype function
        raise NotImplementedError("Abstract base function not implemented")

    def stop_session(self):
        """
        Stops the session with device
        """
        # Abstract prototype function
        raise NotImplementedError("Abstract base function not implemented")

    def create_object(self, object_name, context=None):
        """
        Creates an object in the current context, object is not saved to device
        """
        # Abstract prototype function
        raise NotImplementedError("Abstract base function not implemented")

    def select_object(self, object_name, by_field, value, context=None):
        """
        Selects an object in the current context
        """
        raise NotImplementedError("Abstract base function not implemented")

    def delete_object(self, context):
        """
        Deletes the object selected in the current context
        """
        raise NotImplementedError("Abstract base function not implemented")

    def set_values(self, context, **kwargs):
        """
        Sets values in the object selected in the current context and saves it
        """
        raise NotImplementedError("Abstract base function not implemented")

    def get_value(self, field, context):
        """
        Gets a value from the object selected in the current context
        """
        raise NotImplementedError("Abstract base function not implemented")<|MERGE_RESOLUTION|>--- conflicted
+++ resolved
@@ -58,10 +58,7 @@
         Abstract Base Class.  Cannot be instantiated directly. Use
         device-specific derived class.
         """
-<<<<<<< HEAD
-=======
         self.log_entries = list()
->>>>>>> d8d42693
 
     def log(self, log_type, message):
         self.log_entries.append((log_type, message))
