--- conflicted
+++ resolved
@@ -2020,7 +2020,6 @@
             "software_version": None}
 
     def test_set_software_version__success(self):
-<<<<<<< HEAD
 
         vsd_writer = VsdWriter()
 
@@ -2034,7 +2033,7 @@
         assert vsd_writer.version == "6"
 
         vsd_writer.set_software_version("20.5.R1")
-        assert vsd_writer.version == "20"
+        assert vsd_writer.version == "6"
 
 
 class TestVsdWriterQuery(object):
@@ -2307,8 +2306,6 @@
         ]
 
         mock_get = self.add_mock_objects_to_vsd_writer(vsd_writer, calls)
-=======
->>>>>>> 1d40b0d7
 
         results = vsd_writer.query(objects, attributes)
 
@@ -2319,7 +2316,6 @@
 
     def test_attrs_single__unknown(self):
         vsd_writer = VsdWriter()
-<<<<<<< HEAD
         mock_session = setup_standard_session(vsd_writer)
 
         objects = [
@@ -2968,18 +2964,4 @@
         mock_object = type('', (object,), {"name": "object name"})
 
         value = vsd_writer.query_attribute(mock_object, "Foobar")
-        assert value is None
-=======
-
-        vsd_writer.set_software_version("4.0.R11")
-        assert vsd_writer.version == "5.0"
-
-        vsd_writer.set_software_version("5.4.1")
-        assert vsd_writer.version == "5.0"
-
-        vsd_writer.set_software_version("6.0.3")
-        assert vsd_writer.version == "6"
-
-        vsd_writer.set_software_version("20.5.R1")
-        assert vsd_writer.version == "6"
->>>>>>> 1d40b0d7
+        assert value is None