- template: Enterprise
  values:
    enterprise_name: demo
    description: Demonstration deployment
    dhcp_lease_interval: 40
    vnf_management_enabled: True
    allow_advanced_qos_configuration: True
    allow_gateway_management: True
    allow_trusted_forwarding_class: True
    enable_application_performance_management: True
    encryption_management_mode: managed
    floating_ips_quota: 25000
  children:
    - group: domain-public
      values:
        domain_name: public
    - template: Domain
      values:
        domain_name: public
        underlay_enabled: disabled
        address_translation: disabled
      children:
        - template: Zone
          values:
            zone_name: public-zone1
          children:
            - group: public-subnet1
              values:
                subnet_name: public-subnet1
            - template: Subnet
              values:
                subnet_name: public-subnet1
                address: 10.0.0.0
                netmask: 255.0.0.0
    - group: domain-private
      values:
        domain_name: private
    - template: Domain
      values:
        domain_name: private
      children:
        - template: Zone
          values:
            zone_name: private-zone1
          children:
            - group: private-subnet1
              values:
                subnet_name: private-subnet1
            - template: Subnet
              values:
                subnet_name: private-subnet1
                address: 192.168.0.0
                netmask: 255.255.0.0
                underlay_enabled: disabled
                address_translation: disabled

- template: Enterprise
  values:
    enterprise_name: demo2
    enterprise_profile_name: profile_demo
    description: Demonstration deployment

- template: DHCP Pool
  values:
    - $group_subnet: public-subnet1
      min_address: 10.0.0.1
      max_address: 10.0.0.254
      dhcp_pool_type: host
      iptype: ipv4
    - $group_subnet: private-subnet1
      min_address: 192.168.0.1
      max_address: 192.168.0.254
      dhcp_pool_type: host
      iptype: ipv4

- template: Static Route
  values:
    - $group_domain: domain-public
      address: 10.0.1.0
      netmask: 255.255.255.0
      next_hop: 10.0.1.1
    - $group_domain: domain-private
      address: 192.168.1.0
      netmask: 255.255.255.0
      next_hop: 192.168.1.1

- group: traffic_path1
  values:
    location_type: zone
    location_name: public-zone1
    network_type: any
    network_name: ''


- template: Bidirectional Security Policy
  values:
    - $group_domain: domain-public
      security_policy_name: public-secpolicy1
      default_allow_ip: True
      default_allow_non_ip: False
      policy_priority: 100
      allow_address_spoof: False
      default_install_acl_implicit_rules: True
      active: True
  children:
    - template: Bidirectional Security Policy Entry
      values:
        - entry_priority: 200
          protocol: "6"
          source_port: "80"
          destination_port: '*'
          dscp: '*'
          ether_type: '0x0800'
          action: forward
          $group_path: traffic_path1
          stateful: True
          flow_logging_enabled: True
          stats_logging_enabled: True
          acl_entry_name: acl name 1
        - entry_priority: 300
          protocol: "6"
          source_port: "80"
          destination_port: '*'
          dscp: '*'
          ether_type: '0x0800'
          action: forward
          $group_path: traffic_path1
          stateful: True
          flow_logging_enabled: True
          stats_logging_enabled: True
          acl_entry_name: acl name 2

- template: Bidirectional Security Policy
  values:
    - $group_domain: domain-private
      security_policy_name: private-secpolicy1
      default_allow_ip: True
      default_allow_non_ip: False
      policy_priority: 100
      allow_address_spoof: False
      default_install_acl_implicit_rules: True
      active: True
  children:
    - template: Bidirectional Security Policy Entry
      values:
        - entry_priority: 200
          protocol: "6"
          source_port: "80"
          destination_port: '*'
          dscp: '*'
          action: forward
          location_type: any
          location_name: ''
          network_type: subnet
          network_name: private-subnet1
          zone_name: private-zone1
          stateful: True
          flow_logging_enabled: True
          stats_logging_enabled: True
          acl_entry_name: acl name 1
        - entry_priority: 300
          protocol: "6"
          source_port: "80"
          destination_port: '*'
          dscp: '*'
          action: forward
          location_type: any
          location_name: ''
          network_type: subnet
          network_name: private-subnet1
          zone_name: private-zone1
          stateful: True
          flow_logging_enabled: True
          stats_logging_enabled: True
          acl_entry_name: acl name 2

- template: Service Chaining Policy
  values:
    - $group_domain: domain-public
      chaining_policy_name: public-fwdpolicy1
      active: true
      endpoint_type: l3
      policy_priority: 100
      entry_priority: 200
      protocol: "6"
      source_port: "80"
      destination_port: '*'
      dscp: '*'
      ether_type: '0x0800'
      action: forward
      location_type: any
      location_name: ''
      network_type: zone
      network_name: public-zone1
      flow_logging_enabled: True
      stats_logging_enabled: True

    - $group_domain: domain-private
      chaining_policy_name: private-fwdpolicy1
      active: true
      endpoint_type: l3
      policy_priority: 100
      entry_priority: 200
      protocol: "6"
      source_port: "80"
      destination_port: '*'
      action: forward
      zone_name: private-zone1
      location_type: subnet
      location_name: private-subnet1
      network_type: any
      network_name: ''
      flow_logging_enabled: True
      stats_logging_enabled: True

- template: Gateway
  values:
    gateway_name: testGateway
    personality: vrsg     
    system_id: test


- template: Port
  values:
    - gateway_name: testGateway
      port_name: port1
      vlan_range: "0-4095"
      physical_name: eth1
    - gateway_name: testGateway
      port_name: port2
      vlan_range: "0-4095"
      physical_name: eth2


- template: Vlan
  values:
    - gateway_name: testGateway
      port_name: port1
<<<<<<< HEAD
      access_vlan_numbers: "10, 12, 30-40"
    - gateway_name: testGateway
=======
      access_vlan_numbers: "10, 12, 20, 30-40"
    - gateway: testGateway
>>>>>>> a80263b9
      port_name: port2
      access_vlan_numbers: "20"

- template: Bridge Port
  values:
    - domain_name: public
      zone_name: public-zone1
      subnet_name: public-subnet1
      access_vlan_number: 10
      vport_name: vport1
      gateway_name: testGateway
      port_name: port1
    - domain_name: private
      zone_name: private-zone1
      subnet_name: private-subnet1
      access_vlan_number: 20
      vport_name: vport1
      gateway_name: testGateway
      port_name: port1


- template: Enterprise Permission
  values:
    - permision_enterprise_name: demo
      gateway: testGateway
<|MERGE_RESOLUTION|>--- conflicted
+++ resolved
@@ -236,15 +236,10 @@
   values:
     - gateway_name: testGateway
       port_name: port1
-<<<<<<< HEAD
       access_vlan_numbers: "10, 12, 30-40"
     - gateway_name: testGateway
-=======
       access_vlan_numbers: "10, 12, 20, 30-40"
-    - gateway: testGateway
->>>>>>> a80263b9
       port_name: port2
-      access_vlan_numbers: "20"
 
 - template: Bridge Port
   values:
